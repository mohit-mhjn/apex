--- conflicted
+++ resolved
@@ -150,11 +150,6 @@
     if not _amp_state.allow_incoming_model_not_fp32:
         check_params_fp32(models)
 
-<<<<<<< HEAD
-    check_optimizers(optimizers)
-=======
->>>>>>> 855808f3
-
     # In the future, when FP16_Optimizer can be deprecated and master weights can
     # become an attribute, remember to stash master weights before casting the model.
 
